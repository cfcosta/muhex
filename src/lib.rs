--- conflicted
+++ resolved
@@ -2,11 +2,7 @@
 
 use std::{
     io::{Error, ErrorKind},
-<<<<<<< HEAD
     simd::{cmp::SimdPartialOrd, u8x16, u8x32, Simd},
-=======
-    simd::{Simd, cmp::SimdPartialOrd, u8x16},
->>>>>>> 42dba1a5
 };
 
 #[cfg(feature = "serde")]
